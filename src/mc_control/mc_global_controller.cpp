#include <mc_control/mc_global_controller.h>

#include <mc_rbdyn/RobotLoader.h>

#include <mc_rtc/logging.h>

#include <RBDyn/EulerIntegration.h>
#include <RBDyn/FK.h>
#include <RBDyn/FV.h>


#include <json/json.h>
#include <fstream>

/* Note all service calls except for controller switches are implemented in mc_global_controller_services.cpp */

namespace mc_control
{

MCGlobalController::Configuration::Configuration(const std::string & path)
{
  std::ifstream ifs(path);
  if(ifs.bad())
  {
    LOG_ERROR("Failed to open controller configuration file: " << path)
  }
  try
  {
    ifs >> v;
  }
  catch(const std::runtime_error & exc)
  {
    LOG_ERROR("Failed to read configuration file")
    LOG_WARNING(exc.what())
  }
  if(v.isMember("RobotModulePaths"))
  {
    for(const auto & cv : v["RobotModulePaths"])
    {
      robot_module_paths.push_back(cv.asString());
    }
  }
  if(v.isMember("RobotModulePath"))
  {
    robot_module_paths.push_back(v["RobotModulePath"].asString());
  }
  if(robot_module_paths.size())
  {
    mc_rbdyn::RobotLoader::update_robot_module_path(robot_module_paths);
  }
  std::string robot_name = "HRP2DRC";
  if(v.isMember("MainRobot"))
  {
    robot_name = v["MainRobot"].asString();
  }
  if(mc_rbdyn::RobotLoader::has_robot(robot_name))
  {
    main_robot_module = mc_rbdyn::RobotLoader::get_robot_module(robot_name);
  }
  else
  {
    LOG_ERROR("Trying to use " << robot_name << " as main robot but this robot cannot be loaded")
    throw("Main robot not available");
  }

  controller_module_paths.resize(0);
  controller_module_paths.push_back(mc_rtc::MC_CONTROLLER_INSTALL_PREFIX);
  if(v.isMember("ControllerModulePaths"))
  {
    for(const auto & cv : v["ControllerModulePaths"])
    {
      controller_module_paths.push_back(cv.asString());
    }
  }
  if(v.isMember("ControllerModulePath"))
  {
    controller_module_paths.push_back(v["ControllerModulePath"].asString());
  }
  if(v.isMember("Enabled"))
  {
    for(const auto & cv : v["Enabled"])
    {
      enabled_controllers.push_back(cv.asString());
    }
  }
  if(v.isMember("Default"))
  {
    initial_controller = v["Default"].asString();
  }
  else
  {
    if(enabled_controllers.size())
    {
      initial_controller = enabled_controllers[0];
    }
  }
  if(v.isMember("Timestep"))
  {
    timestep = v["Timestep"].asDouble();
  }
  else
  {
    timestep = 0.002;
  }
  /* Allow the user not to worry about Default if only one controller is enabled */
  if(enabled_controllers.size() == 1)
  {
    initial_controller = enabled_controllers[0];
  }
}

bool MCGlobalController::Configuration::enabled(const std::string & ctrl)
{
  return std::find(enabled_controllers.begin(), enabled_controllers.end(), ctrl) != enabled_controllers.end();
}

MCGlobalController::MCGlobalController(const std::string & conf)
: config(conf),
  current_ctrl(""), next_ctrl(""),
  controller(0),
  next_controller(0)
{
  controller_loader.reset(new mc_rtc::ObjectLoader<mc_control::MCController>(config.controller_module_paths));
  for(const auto & c : config.enabled_controllers)
  {
    std::string controller_name = c;
    std::string controller_subname = "";
    size_t sep_pos = c.find('#');
    if(sep_pos != std::string::npos)
    {
      controller_name = c.substr(0, sep_pos);
      controller_subname = c.substr(sep_pos+1);
    }
    if(controller_loader->has_object(controller_name))
    {
      LOG_INFO("Create controller " << controller_name)
      if(controller_subname != "")
      {
        controllers[c] = controller_loader->create_object(controller_name, controller_subname, config.main_robot_module, config.timestep, config.v);
      }
      else
      {
        controllers[c] = controller_loader->create_object(c, config.main_robot_module, config.timestep, config.v);
      }
    }
    else
    {
      LOG_WARNING("Controller " << c << " enabled in configuration but not available");
    }
    if(c == config.initial_controller && controllers.count(c))
    {
      current_ctrl = c;
      controller = controllers[c].get();
    }
  }
  next_ctrl = current_ctrl;
  next_controller = 0;
  if(current_ctrl == "" || controller == 0)
  {
    LOG_ERROR("No controller selected or selected controller is not enabled, please check your configuration file")
    throw("No controller enabled");
  }
}

void MCGlobalController::init(const std::vector<double> & initq)
{
  std::vector<std::vector<double>> q = robot().mbc().q;
  q[0] = {1, 0, 0, 0, 0, 0, 0.76};
  const auto & rjo = ref_joint_order();
  for(size_t i = 0; i < rjo.size(); ++i)
  {
    const auto & jn = rjo[i];
    if(robot().hasJoint(jn))
    {
      q[robot().jointIndexByName(jn)][0] = initq[i];
    }
  }
  if(config.main_robot_module->name == "hrp2_drc")
  {
    setGripperCurrentQ({
      {"l_gripper", {initq[31]}},
      {"r_gripper", {initq[23]}}
    });
  }
  else if(config.main_robot_module->name == "hrp4")
  {
<<<<<<< HEAD
    auto q_back = controller->robot().mbc().q;
    q.push_back({ 1, 0, 0, 0, 0, 0, 0.76 });
    for (size_t i = 0; i < 6; ++i)
    {
      q.push_back({ initq[i] });
    }
    q.push_back(q_back[7]);
    for (size_t i = 6; i < 12; ++i)
    {
      q.push_back({ initq[i] });
    }
    q.push_back(q_back[14]);
    for (size_t i = 12; i < 25; ++i)
    {
      q.push_back({ initq[i] });
    }
    //R_F
    for (size_t i = 26; i < 34; ++i)
    {
      q.push_back({q_back[i]});
    }
    for (size_t i = 25; i < 34; ++i)
    {
      q.push_back({ initq[i] });
    }
    //L_F
    for (size_t i = 45; i < 53; ++i)
    {
      q.push_back({0.});
    }
=======
>>>>>>> ee96ed9f
    setGripperCurrentQ({
      {"l_gripper", {initq[32], initq[33]}},
      {"r_gripper", {initq[23], initq[24]}}
    });
  }

  for(size_t i = 0; i < q.size(); ++i){
    std::cout << controller->robot().mb().joints()[i].name() << ": ";
    for(size_t j = 0; j < controller->robot().mbc().q[i].size(); ++j){
      if (controller->robot().mbc().q[i].size() == q[i].size()){
        std::cout << "(" << controller->robot().mbc().q[i][j] << " " << q[i][j] << ") ";
      } else {
        std::cout << "ERROR - real size: " << controller->robot().mbc().q[i].size() << " - value:";
        for(size_t k = 0; k < q[i].size(); ++k){
            std::cout << "(" << q[i][k] << ") ";
        }
      }
    }
    std::cout << std::endl;
  }

  controller->reset({q});
}

void MCGlobalController::setSensorOrientation(const Eigen::Vector3d & rpy)
{
  controller->sensorOri = rpy;
}

void MCGlobalController::setSensorAcceleration(const Eigen::Vector3d & acc)
{
  controller->sensorAcc = acc;
}

void MCGlobalController::setEncoderValues(const std::vector<double> & eValues)
{
  controller->encoderValues = eValues;
}

void MCGlobalController::setWrenches(const std::vector<sva::ForceVecd> & wrenches)
{
  controller->setWrenches(wrenches);
}

void MCGlobalController::setActualGripperQ(const std::map<std::string, std::vector<double>> & grippersQ)
{
  for(const auto & gQ : grippersQ)
  {
    assert(controller->grippers.count(gQ.first) > 0);
    controller->grippers[gQ.first]->setActualQ(gQ.second);
  }
}

bool MCGlobalController::run()
{
  /* Check if we need to change the controller this time */
  if(next_controller)
  {
    LOG_INFO("Switching controllers")
    if(!running)
    {
      controller = next_controller;
    }
    else
    {
      /*XXX Need to be careful here */
      /*XXX Need to get the current contacts from the controller when needed */
      LOG_INFO("Reset with q[0]")
      std::cout << controller->robot().mbc().q[0][0] << " ";
      std::cout << controller->robot().mbc().q[0][1] << " ";
      std::cout << controller->robot().mbc().q[0][2] << " ";
      std::cout << controller->robot().mbc().q[0][3] << " ";
      std::cout << controller->robot().mbc().q[0][4] << " ";
      std::cout << controller->robot().mbc().q[0][5] << " ";
      std::cout << controller->robot().mbc().q[0][6] << std::endl;
      for(const auto & g: controller->grippers)
      {
        next_controller->grippers[g.first]->setCurrentQ(g.second->curPosition());
      }
      next_controller->reset({controller->robot().mbc().q});
      controller = next_controller;
    }
    next_controller = 0;
    current_ctrl = next_ctrl;
  }
  if(running)
  {
    bool r = controller->run();
    if(!r) { running = false; }
    return r;
  }
  else
  {
    return false;
  }
}

const QPResultMsg & MCGlobalController::send(const double & t)
{
  return controller->send(t);
}

const mc_rbdyn::Robot & MCGlobalController::robot()
{
  return controller->robot();
}

std::map<std::string, std::vector<double>> MCGlobalController::gripperQ()
{
  std::map<std::string, std::vector<double>> res;
  for(const auto & g : controller->grippers)
  {
    res[g.first] = g.second->q();
  }
  return res;
}

std::map<std::string, std::vector<std::string>> MCGlobalController::gripperJoints()
{
  std::map<std::string, std::vector<std::string>> res;
  for(const auto & g : controller->grippers)
  {
    res[g.first] = g.second->names;
  }
  return res;
}

std::map<std::string, std::vector<std::string>> MCGlobalController::gripperActiveJoints()
{
  std::map<std::string, std::vector<std::string>> res;
  for(const auto & g : controller->grippers)
  {
    res[g.first] = g.second->active_joints;
  }
  return res;
}

void MCGlobalController::setGripperCurrentQ(const std::map<std::string, std::vector<double>> & gripperQs)
{
  for(const auto & gQ : gripperQs)
  {
    if(controller->grippers.count(gQ.first) == 0)
    {
      LOG_ERROR("Cannot update gripper " << gQ.first)
    }
    else
    {
      controller->grippers[gQ.first]->setCurrentQ(gQ.second);
    }
  }
}

void MCGlobalController::setGripperTargetQ(const std::string & name, const std::vector<double> & q)
{
  if(controller->grippers.count(name))
  {
    if(controller->grippers[name]->active_idx.size() == q.size())
    {
      controller->grippers[name]->setTargetQ(q);
    }
    else
    {
      LOG_ERROR("Try to set gripper value for " << name << " with the wrong number of values")
    }
  }
  else
  {
    LOG_ERROR("Cannot set gripper value for non-existing gripper " << name)
  }
}

void MCGlobalController::setGripperOpenPercent(double pOpen)
{
  for(const auto & g : controller->grippers)
  {
    setGripperOpenPercent(g.first, pOpen);
  }
}

void MCGlobalController::setGripperOpenPercent(const std::string & name, double pOpen)
{
  if(controller->grippers.count(name))
  {
    controller->grippers[name]->setTargetOpening(pOpen);
  }
  else
  {
    LOG_ERROR("Cannot set gripper opening for non-existing gripper " << name)
  }
}

std::ostream & MCGlobalController::log_header(std::ostream & os)
{
  return controller->log_header(os);
}

std::ostream & MCGlobalController::log_data(std::ostream & os)
{
  return controller->log_data(os);
}

double MCGlobalController::timestep()
{
  return config.timestep;
}

const std::vector<std::string> & MCGlobalController::ref_joint_order()
{
  return controller->ref_joint_order;
}

bool MCGlobalController::EnableController(const std::string & name)
{
  if(name != current_ctrl && controllers.count(name))
  {
    next_ctrl = name;
    next_controller = controllers[name].get();
    return true;
  }
  else
  {
    if(name == current_ctrl)
    {
      LOG_ERROR(name << " controller already enabled.")
    }
    else
    {
      LOG_ERROR(name << " controller not enabled.")
    }
    return false;
  }
}

}<|MERGE_RESOLUTION|>--- conflicted
+++ resolved
@@ -184,39 +184,6 @@
   }
   else if(config.main_robot_module->name == "hrp4")
   {
-<<<<<<< HEAD
-    auto q_back = controller->robot().mbc().q;
-    q.push_back({ 1, 0, 0, 0, 0, 0, 0.76 });
-    for (size_t i = 0; i < 6; ++i)
-    {
-      q.push_back({ initq[i] });
-    }
-    q.push_back(q_back[7]);
-    for (size_t i = 6; i < 12; ++i)
-    {
-      q.push_back({ initq[i] });
-    }
-    q.push_back(q_back[14]);
-    for (size_t i = 12; i < 25; ++i)
-    {
-      q.push_back({ initq[i] });
-    }
-    //R_F
-    for (size_t i = 26; i < 34; ++i)
-    {
-      q.push_back({q_back[i]});
-    }
-    for (size_t i = 25; i < 34; ++i)
-    {
-      q.push_back({ initq[i] });
-    }
-    //L_F
-    for (size_t i = 45; i < 53; ++i)
-    {
-      q.push_back({0.});
-    }
-=======
->>>>>>> ee96ed9f
     setGripperCurrentQ({
       {"l_gripper", {initq[32], initq[33]}},
       {"r_gripper", {initq[23], initq[24]}}
