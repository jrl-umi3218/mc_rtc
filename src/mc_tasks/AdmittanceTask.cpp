--- conflicted
+++ resolved
@@ -68,7 +68,6 @@
   SurfaceTransformTask::reset();
   X_0_target_ = SurfaceTransformTask::target();
   admittance_ = sva::ForceVecd(Eigen::Vector6d::Zero());
-<<<<<<< HEAD
   rpy_target_delta_ = Eigen::Vector3d::Zero();
   targetWrench_ = sva::ForceVecd(Eigen::Vector6d::Zero());
   trans_target_delta_ = Eigen::Vector3d::Zero();
@@ -87,10 +86,6 @@
       rpy_target_delta_(i) = 0.;
     }
   }
-=======
-  trans_target_delta_ = Eigen::Vector3d::Zero();
-  rpy_target_delta_ = Eigen::Vector3d::Zero();
->>>>>>> d0a023ab
 }
 
 void AdmittanceTask::addToLogger(mc_rtc::Logger & logger)
