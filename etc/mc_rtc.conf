{
  //"Enabled" : ["Posture", "Body6d", "CoM", "Seq", "Driving", "Egress", "EgressMRQP"],
  //"Enabled" : ["Posture"],
  //"Default" : "Posture",
<<<<<<< HEAD
  "Enabled" : ["Driving"],
  "Default" : "Driving",
=======
  "Enabled" : ["Seq"],
  "Default" : "Seq",
>>>>>>> 95e67945
  //"Enabled"   : ["Body6d"],
  //"Default"   : "Body6d",
  "Seq" : {
    //"Env" : {
    //  "Path" : "/home/gergondet/devel-src/catkin_ws/mc_ws/src/hrp2_drc/hrp2_drc_description",
    //  "Name" : "drc_stairs2"
    //},
    //"Plan" : "drc_stairs_climbing.json",
    //"Env" : {
    //  "Path" : "/home/gergondet/devel-src/catkin_ws/mc_ws/src/mc_ros/mc_env_description",
    //  "Name" : "jvrc_ladder"
    //},
    //"Plan" : "jvrc_ladder_climbing.json",
    "Env" : {
      "Path" : "/home/gergondet/devel-src/catkin_ws/mc_ws/src/mc_ros/mc_env_description",
      "Name" : "irex_ladder"
    },
    "Plan" : "irex_ladder_climbing.json",
    "UseRealSensors" : 0,
    "StartStance" : 0
  }
}<|MERGE_RESOLUTION|>--- conflicted
+++ resolved
@@ -2,13 +2,8 @@
   //"Enabled" : ["Posture", "Body6d", "CoM", "Seq", "Driving", "Egress", "EgressMRQP"],
   //"Enabled" : ["Posture"],
   //"Default" : "Posture",
-<<<<<<< HEAD
   "Enabled" : ["Driving"],
   "Default" : "Driving",
-=======
-  "Enabled" : ["Seq"],
-  "Default" : "Seq",
->>>>>>> 95e67945
   //"Enabled"   : ["Body6d"],
   //"Default"   : "Body6d",
   "Seq" : {
