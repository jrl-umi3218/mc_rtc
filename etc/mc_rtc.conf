{
<<<<<<< HEAD
  //"Enabled" : ["Posture", "Body6d", "CoM", "Seq", "Driving", "Egress", "EgressMRQP"],
  //"Enabled" : ["Posture"],
  //"Default" : "Posture",
  "Enabled" : ["Driving"],
  "Default" : "Driving",
  //"Enabled"   : ["Body6d"],
=======
  //"Enabled" : ["Posture", "Body6d", "CoM", "Seq", "Driving", "Egress", "EgressMRQP", "BCISelfInteract"],
  "Enabled"   : ["BCISelfInteract"],
>>>>>>> b8fbcec9
  //"Default"   : "Body6d",
  "Seq" : {
    //"Env" : {
    //  "Path" : "/home/gergondet/devel-src/catkin_ws/mc_ws/src/hrp2_drc/hrp2_drc_description",
    //  "Name" : "drc_stairs2"
    //},
    //"Plan" : "drc_stairs_climbing.json",
    //"Env" : {
    //  "Name" : "jvrc_ladder"
    //},
    //"Plan" : "jvrc_ladder_climbing.json",
    //"Env" : {
    //  "Name" : "irex_ladder"
    //},
    //"Plan" : "irex_ladder_climbing.json",
    "Env" : {
      "Module" : "Polaris"
    },
    "Plan" : "drc_car_egress.json",
    "UseRealSensors" : 0,
    "StartStance" : 0
  }
}<|MERGE_RESOLUTION|>--- conflicted
+++ resolved
@@ -1,15 +1,6 @@
 {
-<<<<<<< HEAD
-  //"Enabled" : ["Posture", "Body6d", "CoM", "Seq", "Driving", "Egress", "EgressMRQP"],
-  //"Enabled" : ["Posture"],
-  //"Default" : "Posture",
-  "Enabled" : ["Driving"],
-  "Default" : "Driving",
-  //"Enabled"   : ["Body6d"],
-=======
   //"Enabled" : ["Posture", "Body6d", "CoM", "Seq", "Driving", "Egress", "EgressMRQP", "BCISelfInteract"],
   "Enabled"   : ["BCISelfInteract"],
->>>>>>> b8fbcec9
   //"Default"   : "Body6d",
   "Seq" : {
     //"Env" : {
