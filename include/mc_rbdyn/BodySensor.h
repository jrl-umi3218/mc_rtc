#pragma once

#include <mc_rbdyn/api.h>

#include <SpaceVecAlg/SpaceVecAlg>

<<<<<<< HEAD
#include <vector>
=======
#include <Eigen/StdVector>
>>>>>>> 64496f40

namespace mc_rbdyn
{

/** This structure defines a body sensor, that is a sensor that provides
 * dynamic information about a body. It would typically be used to represent an
 * IMU reading but in more ideal (simulation, external tracking system...) it
 * can hold more information */
struct BodySensor
{
  EIGEN_MAKE_ALIGNED_OPERATOR_NEW
  /** Default constructor, does not represent a valid body sensor */
  BodySensor()
  : BodySensor("", "", sva::PTransformd::Identity())
  {
  }

  /** Constructor
   *
   * @param name Name of the sensor
   *
   * @param bodyName Name of the body to which the sensor is attached
   *
   * @param X_b_s Transformation from the parent body to the sensor
   *
   */
  BodySensor(const std::string & name,
             const std::string & bodyName,
             const sva::PTransformd & X_b_s)
  : name_(name),
    bodyName_(bodyName),
    X_b_s_(X_b_s)
  {
  }

  /** Get the sensor's name */
  inline const std::string & name() const
  {
    return name_;
  }

  /** Get the sensor's parent body name */
  inline const std::string & parentBody() const
  {
    return bodyName_;
  }

  /** Return the transformation from the parent body to the sensor */
  inline const sva::PTransformd & X_b_s() const
  {
    return X_b_s_;
  }

  /** Return the sensor's position reading, Zero if not provided */
  inline const Eigen::Vector3d & position() const
  {
    return position_;
  }

  /** Set the sensor's position reading */
  inline void position(const Eigen::Vector3d & position)
  {
    position_ = position;
  }

  /** Return the sensor's orientation reading, Identity if not provided */
  inline const Eigen::Quaterniond & orientation() const
  {
    return orientation_;
  }

  /** Set the sensor's orientation reading */
  inline void orientation(const Eigen::Quaterniond & orientation)
  {
    orientation_ = orientation;
  }

  /** Return the sensor's linear velocity reading, Zero if not provided */
  inline const Eigen::Vector3d & linearVelocity() const
  {
    return linear_velocity_;
  }

  /** Set the sensor's linear velocity reading */
  inline void linearVelocity(const Eigen::Vector3d & linear_velocity)
  {
    linear_velocity_ = linear_velocity;
  }

  /** Return the sensor's angular velocity reading, Zero if not provided */
  inline const Eigen::Vector3d & angularVelocity() const
  {
    return angular_velocity_;
  }

  /** Set the sensor's angular velocity reading */
  inline void angularVelocity(const Eigen::Vector3d & angular_velocity)
  {
    angular_velocity_ = angular_velocity;
  }

  /** Return the sensor's acceleration reading, Zero if not provided */
  inline const Eigen::Vector3d & acceleration() const
  {
    return acceleration_;
  }

  /** Set the sensor's acceleration reading */
  inline void acceleration(const Eigen::Vector3d & acceleration)
  {
    acceleration_ = acceleration;
  }
private:
  std::string name_;
  std::string bodyName_;
  sva::PTransformd X_b_s_;
  Eigen::Vector3d position_ = Eigen::Vector3d::Zero();
  Eigen::Quaterniond orientation_ = Eigen::Quaterniond::Identity();
  Eigen::Vector3d linear_velocity_ = Eigen::Vector3d::Zero();
  Eigen::Vector3d angular_velocity_ = Eigen::Vector3d::Zero();
  Eigen::Vector3d acceleration_ = Eigen::Vector3d::Zero();
};

typedef std::vector<BodySensor, Eigen::aligned_allocator<BodySensor>> BodySensorVector;

}<|MERGE_RESOLUTION|>--- conflicted
+++ resolved
@@ -4,11 +4,7 @@
 
 #include <SpaceVecAlg/SpaceVecAlg>
 
-<<<<<<< HEAD
-#include <vector>
-=======
 #include <Eigen/StdVector>
->>>>>>> 64496f40
 
 namespace mc_rbdyn
 {
