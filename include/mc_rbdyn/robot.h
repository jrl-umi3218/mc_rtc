#ifndef _H_MCRBDYNROBOT_H_
#define _H_MCRBDYNROBOT_H_

#include <RBDyn/MultiBody.h>
#include <RBDyn/MultiBodyConfig.h>
#include <RBDyn/MultiBodyGraph.h>

#include <sch/S_Polyhedron/S_Polyhedron.h>
#include <sch/STP-BV/STP_BV.h>

#include <mc_rbdyn/Surface.h>

#include <memory>

namespace mc_control
{
  struct MCController;
}

namespace mc_rbdyn
{

struct RobotModule;

struct MC_RBDYN_DLLAPI Flexibility
{
public:
  std::string jointName;
  double K;
  double C;
  double O;
};

struct MC_RBDYN_DLLAPI ForceSensor
{
public:
  ForceSensor();
  ForceSensor(const std::string &, const std::string &, const sva::PTransformd &);

  std::string sensorName;
  std::string parentBodyName;
  sva::PTransformd X_p_f;
};

struct MC_RBDYN_DLLAPI Springs
{
public:
  Springs() : springsBodies(0), afterSpringsBodies(0), springsJoints(0) {}
public:
  std::vector<std::string> springsBodies;
  std::vector<std::string> afterSpringsBodies;
  std::vector< std::vector<std::string> > springsJoints;
};

struct MC_RBDYN_DLLAPI Base
{
  std::string baseName;
  sva::PTransformd X_0_s;
  sva::PTransformd X_b0_s;
  rbd::Joint::Type baseType;
};

struct MC_RBDYN_DLLAPI Robots
{
  friend struct Robot;
public:
  Robots();
  Robots(const Robots & rhs);
  Robots & operator=(const Robots & rhs);

  std::vector<Robot> & robots();
  const std::vector<Robot> & robots() const;

  std::vector<rbd::MultiBody> & mbs();
  const std::vector<rbd::MultiBody> & mbs() const;

  std::vector<rbd::MultiBodyConfig> & mbcs();
  const std::vector<rbd::MultiBodyConfig> & mbcs() const;

  unsigned int robotIndex() const;
  unsigned int envIndex() const;

  /* Robot(s) loader functions */
  Robot & load(const RobotModule & module, const std::string & surfaceDir, sva::PTransformd * base = nullptr, const std::string& bName = "");

  void load(const RobotModule & module, const std::string & surfaceDir, const RobotModule & envModule, const std::string & envSurfaceDir);

  void load(const RobotModule & module, const std::string & surfaceDir, const RobotModule & envModule, const std::string & envSurfaceDir, sva::PTransformd * base, const std::string& baseName);

  void load(const std::vector<std::shared_ptr<RobotModule>> & modules, const std::vector<std::string> & surfaceDirs);

  Robot & loadFromUrdf(const std::string & name, const std::string & urdf, bool withVirtualLinks = true, const std::vector<std::string> & filteredLinks = {}, bool fixed = false, sva::PTransformd * base = nullptr, const std::string& baseName = "");

  void robotCopy(const Robots & robots, unsigned int robots_idx);

  void createRobotWithBase(Robots & robots, unsigned int robots_idx, const Base & base, const Eigen::Vector3d & baseAxis = Eigen::Vector3d::UnitZ());

  Robot & robot();
  const Robot & robot() const;

  Robot & env();
  const Robot & env() const;

  Robot & robot(unsigned int idx);
  const Robot & robot(unsigned int idx) const;
protected:
  std::vector<mc_rbdyn::Robot> robots_;
  std::vector<rbd::MultiBody> mbs_;
  std::vector<rbd::MultiBodyConfig> mbcs_;
  std::vector<rbd::MultiBodyGraph> mbgs_;
  unsigned int robotIndex_;
  unsigned int envIndex_;
  void updateIndexes();
};

/* Static pendant of the loader functions to create Robots directly */
MC_RBDYN_DLLAPI std::shared_ptr<Robots> loadRobot(const RobotModule & module, const std::string & surfaceDir, sva::PTransformd * base = nullptr, const std::string& baseName = "");

MC_RBDYN_DLLAPI std::shared_ptr<Robots> loadRobots(const std::vector<std::shared_ptr<RobotModule>> & modules, const std::vector<std::string> & surfaceDirs);

MC_RBDYN_DLLAPI std::shared_ptr<Robots> loadRobotAndEnv(const RobotModule & module, const std::string & surfaceDir, const RobotModule & envModule, const std::string & envSurfaceDir);

MC_RBDYN_DLLAPI std::shared_ptr<Robots> loadRobotAndEnv(const RobotModule & module, const std::string & surfaceDir, const RobotModule & envModule, const std::string & envSurfaceDir, sva::PTransformd * base, const std::string& baseName);

MC_RBDYN_DLLAPI std::shared_ptr<Robots> loadRobotFromUrdf(const std::string & name, const std::string & urdf, bool withVirtualLinks = true, const std::vector<std::string> & filteredLinks = {}, bool fixed = false, sva::PTransformd * base = nullptr, const std::string& baseName = "");

struct MC_RBDYN_DLLAPI Robot
{
  friend struct Robots;
  #if defined __GNUC__ && ! defined  __clang__
  friend class __gnu_cxx::new_allocator<Robot>;
  #else
  friend class std::allocator<Robot>;
  #endif
public:
  typedef std::pair<std::string, std::shared_ptr<sch::S_Polyhedron>> convex_pair_t;
  typedef std::pair<std::string, std::shared_ptr<sch::STP_BV>> stpbv_pair_t;
public:
  Robot(Robot&&) = default;
  Robot& operator=(Robot&&) = default;

  std::string name() const;

  const std::string & accelerometerBody() const;

  bool hasJoint(const std::string & name) const;

  bool hasBody(const std::string & name) const;

  unsigned int jointIndexByName(const std::string & name) const;

  unsigned int bodyIndexByName(const std::string & name) const;

  std::string forceSensorParentBodyName(const std::string & fs) const;

  const ForceSensor & forceSensorData(const std::string & fs) const;

  bool hasForceSensor(const std::string & body) const;

  std::string forceSensorByBody(const std::string & body) const;

  std::vector<std::string> forceSensorsByName() const;

  rbd::MultiBody & mb();
  const rbd::MultiBody & mb() const;

  rbd::MultiBodyConfig & mbc();
  const rbd::MultiBodyConfig & mbc() const;

  rbd::MultiBodyGraph & mbg();
  const rbd::MultiBodyGraph & mbg() const;

  const std::vector<std::vector<double>> & ql() const;
  const std::vector<std::vector<double>> & qu() const;
  const std::vector<std::vector<double>> & vl() const;
  const std::vector<std::vector<double>> & vu() const;
  const std::vector<std::vector<double>> & tl() const;
  const std::vector<std::vector<double>> & tu() const;

  const std::vector<Flexibility> & flexibility() const;

  bool hasSurface(const std::string & surface) const;

  mc_rbdyn::Surface & surface(const std::string & sName);
  const mc_rbdyn::Surface & surface(const std::string & sName) const;

  const std::map<std::string, mc_rbdyn::SurfacePtr> & surfaces() const;

  convex_pair_t & convex(const std::string & cName);
  const convex_pair_t & convex(const std::string & cName) const;

  const sva::PTransformd & bodyTransform(const std::string& bName) const;

  const sva::PTransformd & collisionTransform(const std::string& cName) const;

  void fixSurfaces();

  void loadRSDFFromDir(const std::string & surfaceDir);

  /** Return the robot's default stance (e.g. half-sitting for humanoid) */
  std::map<std::string, std::vector<double>> stance() const;
private:
  std::string name_;
  Robots & robots;
  unsigned int robots_idx;
  std::map<std::string, sva::PTransformd> bodyTransforms;
  std::vector< std::vector<double> > ql_;
  std::vector< std::vector<double> > qu_;
  std::vector< std::vector<double> > vl_;
  std::vector< std::vector<double> > vu_;
  std::vector< std::vector<double> > tl_;
  std::vector< std::vector<double> > tu_;
  std::map<std::string, convex_pair_t> convexes;
  std::map<std::string, stpbv_pair_t> stpbvs;
  std::map<std::string, sva::PTransformd> collisionTransforms;
  std::map<std::string, mc_rbdyn::SurfacePtr> surfaces_;
  std::vector<ForceSensor> forceSensors;
<<<<<<< HEAD
  std::map<std::string, std::vector<double>> stance_;
  std::string accelerometerBody;
=======
  std::map<unsigned int, std::vector<double>> stance_;
  std::string _accelerometerBody;
>>>>>>> 6e4f8465
  Springs springs;
  std::vector< std::vector<Eigen::VectorXd> > tlPoly;
  std::vector< std::vector<Eigen::VectorXd> > tuPoly;
  std::vector<Flexibility> flexibility_;
  std::map<std::string, unsigned int> jointIndexByNameD;
  std::map<std::string, unsigned int> bodyIndexByNameD;
  std::map<std::string, ForceSensor> forceSensorsParentD;
  std::map<std::string, std::string> parentBodyForceSensorD;
protected:
  Robot(const std::string & name, Robots & robots, unsigned int robots_idx,
        const std::map<std::string, sva::PTransformd> & bodyTransforms,
        const std::vector< std::vector<double> > & ql, const std::vector< std::vector<double> > & qu,
        const std::vector< std::vector<double> > & vl, const std::vector< std::vector<double> > & vu,
        const std::vector< std::vector<double> > & tl, const std::vector< std::vector<double> > & tu,
        const std::map<std::string, convex_pair_t> & convex,
        const std::map<std::string, stpbv_pair_t> & stpbv,
        const std::map<std::string, sva::PTransformd> & collisionTransforms,
        const std::map<std::string, mc_rbdyn::SurfacePtr> & surfaces,
        const std::vector<ForceSensor> & forceSensors,
        const std::map<std::string, std::vector<double>> stance = {},
        const std::string & accelerometerBody = "",
        const Springs & springs = Springs(), const std::vector< std::vector<Eigen::VectorXd> > & tlPoly = {},
        const std::vector< std::vector<Eigen::VectorXd> > & tuPoly = {}, const std::vector<Flexibility> & flexibility = {});
  Robot(const Robot&) = delete;
  Robot& operator=(const Robot&) = delete;
  void createWithBase(Robots & robots, unsigned int robots_idx, const Base & base) const;
  void copy(Robots & robots, unsigned int robots_idx) const;
};

MC_RBDYN_DLLAPI std::vector< std::vector<double> > jointsParameters(const rbd::MultiBody & mb, const double & coeff);

MC_RBDYN_DLLAPI std::vector< std::vector<double> > jointsDof(const rbd::MultiBody & mb, const double & coeff);

MC_RBDYN_DLLAPI std::map<std::string, std::vector<double> > jointsVectorToName(const rbd::MultiBody & mb, const std::vector< std::vector<double> > & jointsVec,
                                                              const std::function<bool(const rbd::Joint &, const std::vector<double> &)> & filter
                                                                        = [](const rbd::Joint &, const std::vector<double> &){return true;});

MC_RBDYN_DLLAPI std::vector< std::vector<double> > jointsNameToVector(const rbd::MultiBody & mb, std::map<std::string, std::vector<double> > & jointsName, const std::vector<double> & def = {}, const std::function<bool (const rbd::Joint &)> & filter = [](const rbd::Joint &){return true;} );

// Return [ql, qu, vl, vu, tl, tu]
MC_RBDYN_DLLAPI std::vector< std::map< std::string, std::vector<double> > > defaultBounds(const rbd::MultiBody & mb);

template<typename sch_T>
void applyTransformToSchById(const rbd::MultiBody & mb, const rbd::MultiBodyConfig & mbc, std::map<std::string, std::pair<int, sch_T> > & schById);

/*FIXME Not implemetend for now, only used for ATLAS
void loadPolyTorqueBoundsData(const std::string & file, Robot & robot);
*/

}

#include <mc_rbdyn/robot.hpp>

#endif<|MERGE_RESOLUTION|>--- conflicted
+++ resolved
@@ -215,13 +215,8 @@
   std::map<std::string, sva::PTransformd> collisionTransforms;
   std::map<std::string, mc_rbdyn::SurfacePtr> surfaces_;
   std::vector<ForceSensor> forceSensors;
-<<<<<<< HEAD
   std::map<std::string, std::vector<double>> stance_;
-  std::string accelerometerBody;
-=======
-  std::map<unsigned int, std::vector<double>> stance_;
   std::string _accelerometerBody;
->>>>>>> 6e4f8465
   Springs springs;
   std::vector< std::vector<Eigen::VectorXd> > tlPoly;
   std::vector< std::vector<Eigen::VectorXd> > tuPoly;
