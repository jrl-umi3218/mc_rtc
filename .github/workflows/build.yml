name: CI of mc_rtc

on:
  push:
    paths-ignore:
      # Changes to those files don't mandate running CI
      - ".gitlab-ci.yml"
      - ".jrl-ci"
      - ".github/workflows/package.yml"
      - ".github/workflows/sources/*"
      - ".github/workflows/build-others.yml"
      - ".github/workflows/docker/*"
      - "debian/**"
    branches:
      - '**'
  pull_request:
    branches:
      - '**'

env:
  # Branch that triggered this workflow
  GITHUB_BRANCH: ${{ github.head_ref || github.ref_name }}

jobs:
  build:
    strategy:
      fail-fast: false
      matrix:
<<<<<<< HEAD
        # temporarely disable macos-latest and windows-latest
=======
        # temporarely disable macos-latest
        # temporarely disable windows-latest
>>>>>>> 12f307e9
        os: [ubuntu-22.04]
        build-type: [Debug, RelWithDebInfo]
        compiler: [gcc, clang]
        exclude:
          # Only default compiler on macos-latest and windows-latest
          - os: macos-latest
            compiler: clang
          - os: windows-latest
            compiler: clang
          # FIXME Windows Debug CI fails: tests are failing
          - os: windows-latest
            build-type: Debug
    runs-on: ${{ matrix.os }}
    steps:
    - name: Dump github context
      run:   echo "$GITHUB_CONTEXT"
      shell: bash
      env:
       GITHUB_CONTEXT: ${{ toJson(github) }}
    - name: Set repository name based on event (pull_request/push)
      shell: bash
      run: |
         if [[ "${{ github.event_name }}" == "pull_request" ]]; then
           echo "GITHUB_REPO_TRIGGER=${{ github.event.pull_request.head.repo.full_name }}" >> $GITHUB_ENV
         else
           echo "GITHUB_REPO_TRIGGER=${{ github.repository }}" >> $GITHUB_ENV
         fi
    - name: Use repository name
      shell: bash
      run: echo "The triggering repository is $GITHUB_REPO_TRIGGER"
    - name: Linux cleanup
      if: matrix.os == 'ubuntu-22.04'
      run: |
        set -e
        sudo rm -rf /opt/hostedtoolcache/CodeQL
        sudo rm -rf /usr/local/lib/android
        echo "LD_LIBRARY_PATH=/usr/local/lib:/usr/local/lib/x86_64-linux-gnu/:${LD_LIBRARY_PATH}" >> $GITHUB_ENV
    - name: macOS cleanup
      if: startsWith(runner.os, 'macOS')
      run: |
        sudo rm '/usr/local/bin/2to3'

    - name: Clone superbuild
      if: matrix.os != 'windows-latest'
      uses: actions/checkout@v4
      with:
        submodules: recursive
        repository: mc-rtc/mc-rtc-superbuild
        path: mc-rtc-superbuild

    - name: "[superbuild] Bootstrap"
      if: matrix.os != 'windows-latest'
      shell: bash
      run: |
        cd ${GITHUB_WORKSPACE}/mc-rtc-superbuild
        ./utils/bootstrap-linux.sh
        git config --global user.email "arn.tanguy@gmail.com"
        git config --global user.name "Arnaud Tanguy (Automated CI update)"
    - name: "[superbuild] Install system dependencies"
      if: matrix.os != 'windows-latest'
      shell: bash
      run: |
        mkdir -p ${TMPDIR-/tmp}/build-mc-rtc
        cmake -S ${GITHUB_WORKSPACE}/mc-rtc-superbuild \
              -B ${TMPDIR-/tmp}/build-mc-rtc \
              -DCMAKE_BUILD_TYPE=RelWithDebInfo \
              -DINSTALL_DOCUMENTATION=ON \
              -DMC_RTC_SUPERBUILD_OVERRIDE_mc_rtc_GITHUB=${GITHUB_REPO_TRIGGER} \
              -DMC_RTC_SUPERBUILD_OVERRIDE_mc_rtc_GIT_TAG="origin/${GITHUB_BRANCH}"

    - name: "[superbuild] Install mc_rtc and related projects"
      if: matrix.os != 'windows-latest'
      shell: bash
      run: |
        cmake --build ${TMPDIR-/tmp}/build-mc-rtc --config RelWithDebInfo

    # mc-rtc-superbuild does not support windows yet, build manually
    - uses: actions/checkout@v4
      with:
        submodules: recursive

    - name: "[windows] Install dependencies"
      if: matrix.os == 'windows-latest'
      uses: jrl-umi3218/github-actions/install-dependencies@master
      with:
        compiler: ${{ matrix.compiler }}
        build-type: ${{ matrix.build-type }}
        windows: |
          pip: Cython coverage numpy pytest
          github:
            - path: eigenteam/eigen-git-mirror
              ref: 3.3.7
            - path: leethomason/tinyxml2
              ref: 7.1.0
            - path: libgeos/geos
              ref: 3.8.1
              options: -DBUILD_TESTING:BOOL=ON
            - path: nanomsg/nanomsg
              ref: 1.1.5
            - path: jbeder/yaml-cpp
              ref: 29dcf92f870ee51cce8d68f8fcfe228942e8dfe1
              options: -DYAML_CPP_BUILD_TESTS:BOOL=OFF
        windows-options: -DPYTHON_BINDING:BOOL=OFF
        github: |
          - path: gabime/spdlog
            ref: v1.6.1
            options: -DSPDLOG_BUILD_EXAMPLE:BOOL=OFF -DSPDLOG_BUILD_SHARED:BOOL=ON
          - path: loco-3d/ndcurves
            ref: v1.1.5
            options: -DBUILD_PYTHON_INTERFACE:BOOL=OFF
          - path: jrl-umi3218/Eigen3ToPython
          - path: jrl-umi3218/SpaceVecAlg
          - path: jrl-umi3218/sch-core
            options: -DCMAKE_CXX_STANDARD=11
          - path: jrl-umi3218/eigen-qld
          - path: jrl-umi3218/sch-core-python
          - path: jrl-umi3218/RBDyn
          - path: jrl-umi3218/Tasks
          - path: jrl-umi3218/mc_rbdyn_urdf
          - path: jrl-umi3218/jvrc_description
            options: -DDISABLE_ROS:BOOL=ON
          - path: jrl-umi3218/mc_env_description
            options: -DDISABLE_ROS:BOOL=ON
          - path: jrl-umi3218/mc_int_obj_description
            options: -DDISABLE_ROS:BOOL=ON
          - path: jrl-umi3218/eigen-quadprog
          - path: jrl-umi3218/state-observation
          - path: jrl-umi3218/tvm
            options: -DTVM_WITH_ROBOT:BOOL=OFF
          - path: jrl-umi3218/mesh_sampling
    - name: "[windows] Build and test"
      if: matrix.os == 'windows-latest' && (matrix.build-type == 'RelWithDebInfo' || (matrix.build-type == 'Debug' && github.ref == 'refs/heads/master'))
      uses: jrl-umi3218/github-actions/build-cmake-project@master
      with:
        compiler: ${{ matrix.compiler }}
        build-type: ${{ matrix.build-type }}
        windows-options: -DPYTHON_BINDING:BOOL=OFF

    - name: Generate directory listing for schemas
      # Only run on master branch and for one configuration
      if: matrix.os == 'ubuntu-22.04' && matrix.build-type == 'RelWithDebInfo' && matrix.compiler == 'gcc' && github.ref == 'refs/heads/topic/SchemaCompletion' && github.repository == 'arntanguy/mc_rtc'
      uses: jayanta525/github-pages-directory-listing@v4.0.0
      with:
        FOLDER: /tmp/build-mc-rtc/src/mc_rtc/doc/_data/schemas

    - name: Upload documentation
      # Only run on master branch and for one configuration
      if: matrix.os == 'ubuntu-22.04' && matrix.build-type == 'RelWithDebInfo' && matrix.compiler == 'gcc' && github.ref == 'refs/heads/master' && github.repository == 'jrl-umi3218/mc_rtc'
      run: |
        set -x
        pushd .
        cd ${TMPDIR-/tmp}/build-mc-rtc/src/mc_rtc/doc
        cp -r /usr/local/share/doc/mc_rtc/doxygen-html .
        find . -type f -print0 | xargs -0 sed -i -e's@/usr/local/share/doc/SpaceVecAlg/doxygen-html/@https://jrl-umi3218.github.io/SpaceVecAlg/doxygen/HEAD/@g'
        find . -type f -print0 | xargs -0 sed -i -e's@/usr/local/share/doc/RBDyn/doxygen-html/@https://jrl-umi3218.github.io/RBDyn/doxygen/HEAD/@g'
        find . -type f -print0 | xargs -0 sed -i -e's@/usr/local/share/doc/Tasks/doxygen-html/@https://jrl-umi3218.github.io/Tasks/doxygen/HEAD/@g'
        find . -type f -print0 | xargs -0 sed -i -e's@/usr/local/share/doc/sch-core/doxygen-html/@https://jrl-umi3218.github.io/sch-core/doxygen/HEAD/@g'
        find . -type f -print0 | xargs -0 sed -i -e's@/usr/local/share/doc/mc_rbdyn_urdf/doxygen-html/@https://jrl-umi3218.github.io/mc_rbdyn_urdf/doxygen/HEAD/@g'
        find . -type f -print0 | xargs -0 sed -i -e's@/usr/local/share/doc/TVM/doxygen-html/@https://jrl-umi3218.github.io/tvm/doxygen/HEAD/@g'
        sudo apt-get install -qq ruby-dev ruby-bundler libxml2-dev
        bundle install --path vendor
        git clone -b gh-pages https://gergondet:${{ secrets.GH_PAGES_TOKEN }}@github.com/jrl-umi3218/mc_rtc /tmp/website
        bundle exec jekyll build --trace -b /mc_rtc -d /tmp/website
        cp -r ${TMPDIR-/tmp}/build-mc-rtc/src/mc_rtc/doc/_data/schemas /tmp/website
        cd /tmp/website
        git add .
        git config --global user.email "arn.tanguy@gmail.com"
        git config --global user.name "Arnaud Tanguy (Automated CI update)"
        git commit -m "Website from commit ${GITHUB_SHA}"
        git push origin gh-pages
        popd
    - name: Slack Notification
      if: failure()
      uses: archive/github-actions-slack@master
      with:
        slack-bot-user-oauth-access-token: ${{ secrets.SLACK_BOT_TOKEN }}
        slack-channel: '#ci'
        slack-text: >
          [mc_rtc] Build *${{ matrix.os }}/${{ matrix.build-type }} (${{ matrix.compiler }})* failed on ${{ github.ref }}<|MERGE_RESOLUTION|>--- conflicted
+++ resolved
@@ -26,12 +26,8 @@
     strategy:
       fail-fast: false
       matrix:
-<<<<<<< HEAD
-        # temporarely disable macos-latest and windows-latest
-=======
         # temporarely disable macos-latest
         # temporarely disable windows-latest
->>>>>>> 12f307e9
         os: [ubuntu-22.04]
         build-type: [Debug, RelWithDebInfo]
         compiler: [gcc, clang]
