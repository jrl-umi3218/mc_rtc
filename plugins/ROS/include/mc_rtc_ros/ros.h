--- conflicted
+++ resolved
@@ -103,12 +103,8 @@
   static void stop_robot_publisher(const std::string & publisher);
 
   /** Return number of robot publisher
-<<<<<<< HEAD
-   * 
-=======
    *
    * @return size_t
->>>>>>> d7ed1a97
    */
   static size_t nb_robot_publisher();
 
