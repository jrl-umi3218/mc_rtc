--- conflicted
+++ resolved
@@ -7,10 +7,6 @@
 #include <mc_rtc/logging.h>
 #include <mc_rtc/utils.h>
 #include <mc_rtc_ros/ros.h>
-<<<<<<< HEAD
-
-=======
->>>>>>> 9f358460
 
 #include <RBDyn/FK.h>
 
@@ -24,16 +20,7 @@
 
 #  include <rclcpp/init_options.hpp>
 #  include <rclcpp/rclcpp.hpp>
-<<<<<<< HEAD
-# include <rclcpp/init_options.hpp>
-# include <rclcpp/utilities.hpp>
-=======
-#  include <rclcpp/utilities.hpp>
->>>>>>> 9f358460
-#else
-#  include <geometry_msgs/WrenchStamped.h>
-#  include <mc_rtc_msgs/JointSensors.h>
-#  include <nav_msgs/Odometry.h>
+#else
 #  include <sensor_msgs/Imu.h>
 #  include <sensor_msgs/JointState.h>
 
